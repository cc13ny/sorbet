--- conflicted
+++ resolved
@@ -138,15 +138,11 @@
         return owner_str + "#" + this->name.toString(gs);
 }
 
-<<<<<<< HEAD
-bool Symbol::isSynthetic(GlobalState &ctx) const {
-    return name.name(ctx).kind != NameKind::UTF8;
+bool Symbol::isSynthetic(GlobalState &gs) const {
+    return name.name(gs).kind != NameKind::UTF8;
 }
 
-SymbolRef Symbol::singletonClass(GlobalState &ctx) {
-=======
 SymbolRef Symbol::singletonClass(GlobalState &gs) {
->>>>>>> 8ac2eb95
     Error::check(this->isClass());
 
     SymbolRef singleton = findMember(Names::singletonClass());
